use std::io::{self, Read};
use std::fmt;
use std::mem;

#[derive(Debug)]
enum Token<'t> {
    Var(&'t str),
    FuncStart,
    FuncDecEnd,
    LParen,
    RParen,
}

fn is_var(c: char) -> bool {
    match c {
        'a'...'z' | 'A'...'Z' | '0'...'9' => true,
        _ => false
    }
}

fn tokenize<'t>(input: &'t str) -> Result<Vec<Token<'t>>, &'static str> {
    let mut chars = input.char_indices().peekable();
    let mut tokens = Vec::new();
    while let Some((i, c)) = chars.next() {
        match c {
            ' ' | '\t' | '\n' => (),
            '\\' | '/' | 'λ' => tokens.push(Token::FuncStart),
            '.' => tokens.push(Token::FuncDecEnd),
            '(' => tokens.push(Token::LParen),
            ')' => tokens.push(Token::RParen),
            _ if is_var(c) => {
                let start = i;
                let mut end = i;
                while let Some(&(i, c)) = chars.peek() {
                    if is_var(c) {
                        end = i;
                        chars.next();
                    } else {
                        break;
                    }
                }
                tokens.push(Token::Var(&input[start..(end + 1)]))
            },
            _ => return Err("Unexpected character encountered."),
        }
    }
    Ok(tokens)
}

macro_rules! consume {
    ($iter:expr, $pat:pat) => {
        if let Some($pat) = $iter.next() {
            Ok(())
        } else {
            Err(concat!("Expected ", stringify!($pat), "."))
        }
    }
}

macro_rules! consume_value {
    ($iter:expr, $pat:pat, $m:ident) => {
        if let Some($pat) = $iter.next() {
            Ok($m)
        } else {
            Err(concat!("Expected ", stringify!($pat), "."))
        }
    }
}

#[derive(Debug)]
enum Expr<'t> {
    Var(&'t str),
    Func(&'t str, Vec<Expr<'t>>),
    Scope(Vec<Expr<'t>>),
}

impl<'t> Expr<'t> {
    fn with_input(input: &'t str) -> Result<Expr<'t>, &'static str> {
        fn match_func<'t>(func: (&'t str, Vec<Expr<'t>>)) -> Expr<'t> {
            match func {
                ("", body) => Expr::Scope(body),
                (arg, body) => Expr::Func(arg, body),
            }
        }
        let mut tokens = try!(tokenize(input)).into_iter();
        let mut scope_stack = Vec::new();
        let mut current_func = ("", Vec::new());
        while let Some(token) = tokens.next() {
            match token {
                Token::Var(s) => current_func.1.push(Expr::Var(s)),
                Token::FuncStart => {
                    let arg_name = try!(consume_value!(tokens, Token::Var(s), s));
                    try!(consume!(tokens, Token::FuncDecEnd));
                    let mut temp = (arg_name, Vec::new());
                    mem::swap(&mut current_func, &mut temp);
                    scope_stack.push(temp);
                },
                Token::LParen => {
                    let mut temp = ("", Vec::new());
                    mem::swap(&mut current_func, &mut temp);
                    scope_stack.push(temp);
                },
                Token::RParen => {
                    let expr = match_func(current_func);
                    if let Some((arg, mut body)) = scope_stack.pop() {
                        body.push(expr);
                        current_func = (arg, body);
                    } else {
                        return Err("Extra right parenthese encountered.");
                    }
                },
                _ => return Err("Unexpected function declaration ending.")
            }
        }
        while scope_stack.len() > 0 {
            let expr = match_func(current_func);
            if let Some((arg, mut body)) = scope_stack.pop() {
                body.push(expr);
                current_func = (arg, body);
            } else {
                return Err("Extra right parenthese encountered.");
            }
        }
        if let ("", body) = current_func {
            return Ok(Expr::Scope(body))
        } else {
            panic!("Named scope at top of stack.");
        }
    }

    fn parenthesize_into(&self, buf: &mut String) {
        match *self {
            Expr::Var(ref name) => buf.push_str(name),
            Expr::Func(ref arg, ref body) => {
                buf.push_str("λ");
                buf.push_str(arg);
                buf.push('.');
                parenthesize_vec(buf, &body);
            }
            Expr::Scope(ref body) => parenthesize_vec(buf, &body)
        }
    }

    fn is_func(&self) -> bool {
        match *self {
            Expr::Func(_, _) => true,
            _ => false,
        }
    }
}

fn parenthesize_vec<'t>(buf: &mut String, vec: &Vec<Expr<'t>>) {
    fn parenthesize<'s>(buf: &mut String, e: &Expr<'s>) {
        if e.is_func() {
            buf.push('(');
            e.parenthesize_into(buf);
            buf.push(')');
        } else {
            e.parenthesize_into(buf);
        }
    }

    if vec.len() == 1 {
        parenthesize(buf, vec.first().expect("One element."));
    } else {
        // First element doesn't need "application" parentheses
        for _ in 0..vec.len() - 1 {
            buf.push('(');
        }
        parenthesize(buf, vec.first().expect("At least one element."));
        for e in vec[1..vec.len()].iter() {
            buf.push(' ');
            parenthesize(buf, e);
            buf.push(')');
        }
    }
}

fn main() {
    let mut buf = String::new();
<<<<<<< HEAD
    Expr::with_input("λab.a (b c) a λc.d").unwrap().parenthesize_into(&mut buf);
    println!("{}", buf);
=======
    let e =  Expr::with_input("λab.a (b c) a λc.d").unwrap();
    e.parenthesize_into(&mut buf);
    println!("{}", buf);
    println!("{:?}", e);
>>>>>>> c6203081
}

#[cfg(test)]
mod tests {
    use super::{tokenize, Token, Expr};

    fn tokens_to_string<'t>(tokens: &Vec<Token<'t>>) -> String {
        let mut iter = tokens.iter().peekable();
        let mut buf = String::new();
        while let Some(token) = iter.next() {
            buf.push_str(match *token {
                Token::Var(s) => s,
                Token::FuncStart => "λ",
                Token::FuncDecEnd => ".",
                Token::LParen => "(",
                Token::RParen => ")",
            });
            if let Some(_) = iter.peek() {
                buf.push(' ');
            }
        }
        buf
    }

    #[test]
    fn mixed_tokens() {
        let tokens = tokens_to_string(&tokenize("\thλb.c").unwrap());
        assert_eq!(tokens, "h λ b . c");
    }

    #[test]
    fn mixed_long_tokens() {
        let tokens = tokens_to_string(&tokenize("     helloλa.batman c").unwrap());
        assert_eq!(tokens, "hello λ a . batman c");
    }

    #[test]
    fn check_parentheses() {
        let mut buf = String::new();
        Expr::with_input("λab.a (b c) d").unwrap().parenthesize_into(&mut buf);
        assert_eq!("(λab.(a (b c) d))", buf);
    }
}<|MERGE_RESOLUTION|>--- conflicted
+++ resolved
@@ -178,15 +178,10 @@
 
 fn main() {
     let mut buf = String::new();
-<<<<<<< HEAD
-    Expr::with_input("λab.a (b c) a λc.d").unwrap().parenthesize_into(&mut buf);
-    println!("{}", buf);
-=======
     let e =  Expr::with_input("λab.a (b c) a λc.d").unwrap();
     e.parenthesize_into(&mut buf);
     println!("{}", buf);
     println!("{:?}", e);
->>>>>>> c6203081
 }
 
 #[cfg(test)]
